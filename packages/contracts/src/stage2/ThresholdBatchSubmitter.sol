// SPDX-License-Identifier: MIT
pragma solidity ^0.8.26;

import "@openzeppelin/contracts/utils/cryptography/ECDSA.sol";
import "@openzeppelin/contracts/utils/cryptography/MessageHashUtils.sol";
import "@openzeppelin/contracts/access/Ownable.sol";
import "@openzeppelin/contracts/utils/ReentrancyGuard.sol";

/**
 * @title ThresholdBatchSubmitter
 * @notice Requires N-of-M sequencer signatures to submit batches to L1.
 *         This provides true threshold security - no single sequencer can submit alone.
 */
contract ThresholdBatchSubmitter is Ownable, ReentrancyGuard {
    using ECDSA for bytes32;
    using MessageHashUtils for bytes32;

    // Batch inbox address (where batches are ultimately sent)
    address public immutable batchInbox;

    // Sequencer registry for authorized signers
    address public sequencerRegistry;

    // Threshold configuration
    uint256 public threshold;
    uint256 public sequencerCount;

    // Authorized sequencers (address => isAuthorized)
    mapping(address => bool) public isSequencer;
    address[] public sequencers;

    // Nonce to prevent replay attacks
    uint256 public nonce;

    // Domain separator for EIP-712 style signing
    bytes32 public immutable DOMAIN_SEPARATOR;
    bytes32 public constant BATCH_TYPEHASH =
        keccak256("BatchSubmission(bytes32 batchHash,uint256 nonce,uint256 chainId)");

    event BatchSubmitted(bytes32 indexed batchHash, uint256 indexed nonce, address[] signers);
    event SequencerAdded(address indexed sequencer);
    event SequencerRemoved(address indexed sequencer);
    event ThresholdUpdated(uint256 oldThreshold, uint256 newThreshold);
    event SequencerRegistryUpdated(address oldRegistry, address newRegistry);

    error InsufficientSignatures(uint256 provided, uint256 required);
    error InvalidSignature(address recovered, uint256 index);
    error DuplicateSigner(address signer);
    error NotAuthorizedSequencer(address signer);
    error InvalidThreshold(uint256 threshold, uint256 sequencerCount);
    error BatchSubmissionFailed();
    error ZeroAddress();

    constructor(address _batchInbox, address _owner, uint256 _threshold) Ownable(_owner) {
        if (_batchInbox == address(0)) revert ZeroAddress();
        batchInbox = _batchInbox;
        threshold = _threshold;

        DOMAIN_SEPARATOR = keccak256(
            abi.encode(
                keccak256("EIP712Domain(string name,string version,uint256 chainId,address verifyingContract)"),
                keccak256("ThresholdBatchSubmitter"),
                keccak256("1"),
                block.chainid,
                address(this)
            )
        );
    }

    function submitBatch(bytes calldata batchData, bytes[] calldata signatures, address[] calldata signers)
        external
        nonReentrant
    {
        uint256 sigCount = signatures.length;
        if (sigCount < threshold) revert InsufficientSignatures(sigCount, threshold);
        if (sigCount != signers.length) revert InsufficientSignatures(signers.length, sigCount);

        bytes32 digest = _hashTypedData(keccak256(batchData), nonce);

        for (uint256 i = 0; i < sigCount; i++) {
            address recovered = digest.recover(signatures[i]);
            if (recovered != signers[i]) revert InvalidSignature(recovered, i);
            if (!isSequencer[recovered]) revert NotAuthorizedSequencer(recovered);
<<<<<<< HEAD
            
=======

            // Check for duplicates (only need to check previous signers)
>>>>>>> 1d924dc8
            for (uint256 j = 0; j < i; j++) {
                if (signers[j] == recovered) revert DuplicateSigner(recovered);
            }
        }

        uint256 currentNonce = nonce++;
        (bool success,) = batchInbox.call(batchData);
        if (!success) revert BatchSubmissionFailed();

        emit BatchSubmitted(keccak256(batchData), currentNonce, signers);
    }

    function getBatchDigest(bytes calldata batchData) external view returns (bytes32) {
        return _hashTypedData(keccak256(batchData), nonce);
    }

    function getBatchDigestWithNonce(bytes calldata batchData, uint256 _nonce) external view returns (bytes32) {
        return _hashTypedData(keccak256(batchData), _nonce);
    }

    function _hashTypedData(bytes32 batchHash, uint256 _nonce) internal view returns (bytes32) {
        bytes32 structHash = keccak256(abi.encode(BATCH_TYPEHASH, batchHash, _nonce, block.chainid));
        return keccak256(abi.encodePacked("\x19\x01", DOMAIN_SEPARATOR, structHash));
    }

    // Admin functions

    function addSequencer(address sequencer) external onlyOwner {
        if (sequencer == address(0)) revert ZeroAddress();
        if (isSequencer[sequencer]) return;

        isSequencer[sequencer] = true;
        sequencers.push(sequencer);
        sequencerCount++;

        emit SequencerAdded(sequencer);
    }

    function removeSequencer(address sequencer) external onlyOwner {
        if (!isSequencer[sequencer]) return;

        isSequencer[sequencer] = false;

        // Remove from array
        for (uint256 i = 0; i < sequencers.length; i++) {
            if (sequencers[i] == sequencer) {
                sequencers[i] = sequencers[sequencers.length - 1];
                sequencers.pop();
                break;
            }
        }
        sequencerCount--;

        // Adjust threshold if needed
        if (threshold > sequencerCount && sequencerCount > 0) {
            uint256 oldThreshold = threshold;
            threshold = sequencerCount;
            emit ThresholdUpdated(oldThreshold, threshold);
        }

        emit SequencerRemoved(sequencer);
    }

    function setThreshold(uint256 _threshold) external onlyOwner {
        if (_threshold == 0 || _threshold > sequencerCount) {
            revert InvalidThreshold(_threshold, sequencerCount);
        }
        uint256 oldThreshold = threshold;
        threshold = _threshold;
        emit ThresholdUpdated(oldThreshold, _threshold);
    }

    function setSequencerRegistry(address _registry) external onlyOwner {
        address oldRegistry = sequencerRegistry;
        sequencerRegistry = _registry;
        emit SequencerRegistryUpdated(oldRegistry, _registry);
    }

    function syncFromRegistry() external {
        if (sequencerRegistry == address(0)) revert ZeroAddress();

        (address[] memory activeSequencers,) = ISequencerRegistry(sequencerRegistry).getActiveSequencers();

        // Clear current
        uint256 len = sequencers.length;
        for (uint256 i = 0; i < len; i++) {
            isSequencer[sequencers[i]] = false;
        }
        delete sequencers;

        // Add active
        for (uint256 i = 0; i < activeSequencers.length; i++) {
            address seq = activeSequencers[i];
            if (seq != address(0) && !isSequencer[seq]) {
                isSequencer[seq] = true;
                sequencers.push(seq);
            }
        }

        sequencerCount = sequencers.length;
        if (threshold > sequencerCount && sequencerCount > 0) {
            threshold = sequencerCount;
        }
    }

    function getSequencers() external view returns (address[] memory) {
        return sequencers;
    }

    function getCurrentNonce() external view returns (uint256) {
        return nonce;
    }
}

interface ISequencerRegistry {
    function getActiveSequencers() external view returns (address[] memory addresses, uint256[] memory weights);
}<|MERGE_RESOLUTION|>--- conflicted
+++ resolved
@@ -81,12 +81,7 @@
             address recovered = digest.recover(signatures[i]);
             if (recovered != signers[i]) revert InvalidSignature(recovered, i);
             if (!isSequencer[recovered]) revert NotAuthorizedSequencer(recovered);
-<<<<<<< HEAD
-            
-=======
-
-            // Check for duplicates (only need to check previous signers)
->>>>>>> 1d924dc8
+
             for (uint256 j = 0; j < i; j++) {
                 if (signers[j] == recovered) revert DuplicateSigner(recovered);
             }
