--- conflicted
+++ resolved
@@ -12,11 +12,8 @@
   ERC20FactoryDeployment,
   IdentitySystemDeployment,
   PaymasterSystemDeployment,
-<<<<<<< HEAD
   XLPDeployment,
-=======
   GameSystemDeployment,
->>>>>>> 5eec407d
   ContractAddresses,
 } from './types';
 import { CHAIN_IDS, ZERO_ADDRESS, isValidAddress } from './types';
@@ -31,19 +28,16 @@
 import localnetMultiToken from '../deployments/localnet/multi-token-system.json';
 import eilLocalnet from '../deployments/eil-localnet.json';
 import eilTestnet from '../deployments/eil-testnet.json';
-<<<<<<< HEAD
 import predimarket1337 from '../deployments/predimarket-1337.json';
 import rpgTokens1337 from '../deployments/rpg-tokens-1337.json';
 import elizaToken1337 from '../deployments/eliza-token-1337.json';
 import xlpAmmLocalnet from '../deployments/xlp-amm-localnet.json';
-=======
 import gameSystem1337 from '../deployments/game-system-1337.json';
 
 // Combine localnet deployments for identity system
 const identitySystem1337 = localnetDeployment;
 const localnetAddresses = localnetDeployment;
 const multiTokenSystem1337 = localnetMultiToken;
->>>>>>> 5eec407d
 
 // ============================================================================
 // Typed Deployment Exports
@@ -74,11 +68,11 @@
   420691: paymasterSystemLocalnet as PaymasterSystemDeployment,
 };
 
-<<<<<<< HEAD
 export const xlpDeployments: Partial<Record<ChainId, XLPDeployment>> = {
   1337: xlpAmmLocalnet as XLPDeployment,
   420691: xlpAmmLocalnet as XLPDeployment,
-=======
+};
+
 // Filter out null values from JSON (JSON doesn't support undefined)
 function filterNulls<T extends object>(obj: T): Partial<T> {
   return Object.fromEntries(
@@ -89,7 +83,6 @@
 export const gameSystemDeployments: Partial<Record<ChainId, GameSystemDeployment>> = {
   1337: filterNulls(gameSystem1337) as GameSystemDeployment,
   420691: filterNulls(gameSystem1337) as GameSystemDeployment,
->>>>>>> 5eec407d
 };
 
 // ============================================================================
@@ -131,12 +124,13 @@
 }
 
 /**
-<<<<<<< HEAD
  * Get XLP AMM deployment for a chain
  */
 export function getXLPDeployment(chainId: ChainId): XLPDeployment {
   return xlpDeployments[chainId] ?? {};
-=======
+}
+
+/**
  * Get game system deployment for a chain
  */
 export function getGameSystem(chainId: ChainId): GameSystemDeployment {
@@ -173,7 +167,6 @@
 
 /**
  * Get paymaster system deployment for a chain
- * Includes SponsoredPaymaster, LiquidityPaymaster, EntryPoint, etc.
  */
 export function getPaymasterSystem(chainId: ChainId): PaymasterSystemDeployment {
   return paymasterDeployments[chainId] ?? {};
@@ -186,7 +179,6 @@
   const deployment = paymasterDeployments[chainId];
   const address = deployment?.sponsoredPaymaster;
   return isValidAddress(address) ? address : undefined;
->>>>>>> 5eec407d
 }
 
 /**
@@ -276,14 +268,11 @@
   multiTokenSystem1337,
   eilLocalnet,
   eilTestnet,
-<<<<<<< HEAD
   predimarket1337,
   rpgTokens1337,
   elizaToken1337,
   xlpAmmLocalnet,
-=======
   gameSystem1337,
->>>>>>> 5eec407d
 } as const;
 
 // Re-export types
@@ -293,10 +282,7 @@
   ERC20FactoryDeployment,
   IdentitySystemDeployment,
   PaymasterSystemDeployment,
-<<<<<<< HEAD
   XLPDeployment,
-=======
   GameSystemDeployment,
->>>>>>> 5eec407d
   ContractAddresses,
 } from './types';
