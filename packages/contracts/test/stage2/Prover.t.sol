// SPDX-License-Identifier: MIT
pragma solidity ^0.8.26;

import "forge-std/Test.sol";
import "../../src/stage2/provers/Prover.sol";
import "../../src/stage2/DisputeGameFactory.sol";
import "@openzeppelin/contracts/utils/cryptography/MessageHashUtils.sol";

contract ProverTest is Test {
    using MessageHashUtils for bytes32;

    Prover public prover;
    DisputeGameFactory public factory;

    address public owner = makeAddr("owner");
    address public treasury = makeAddr("treasury");
    address public challenger = makeAddr("challenger");
    address public proposer = makeAddr("proposer");

    // Test validator keys
    uint256 public constant VALIDATOR1_KEY = 0x1;
    uint256 public constant VALIDATOR2_KEY = 0x2;
    uint256 public constant VALIDATOR3_KEY = 0x3;
    address public validator1;
    address public validator2;
    address public validator3;

    bytes32 public constant STATE_ROOT = keccak256("stateRoot");
    bytes32 public constant CLAIM_ROOT = keccak256("claimRoot");
    bytes32 public constant ACTUAL_POST_STATE = keccak256("actualPostState");
    bytes32 public constant BLOCK_HASH = keccak256("blockHash");
    uint64 public constant BLOCK_NUMBER = 12345;

    function setUp() public {
        prover = new Prover();
        factory = new DisputeGameFactory(treasury, owner);

        validator1 = vm.addr(VALIDATOR1_KEY);
        validator2 = vm.addr(VALIDATOR2_KEY);
        validator3 = vm.addr(VALIDATOR3_KEY);

        vm.prank(owner);
        factory.setProverImplementation(DisputeGameFactory.ProverType.SIMPLE, address(prover), true);
        vm.deal(challenger, 100 ether);
    }

    function _generateFraudProof(bytes32 stateRoot, bytes32 claimRoot, bytes32 actualPostState)
        internal
        view
        returns (bytes memory)
    {
        address[] memory signers = new address[](1);
        bytes[] memory signatures = new bytes[](1);
        signers[0] = validator1;

        bytes32 outputRoot = keccak256(abi.encodePacked(BLOCK_HASH, stateRoot, actualPostState));
        bytes32 fraudHash = keccak256(
            abi.encodePacked(
                prover.FRAUD_DOMAIN(), stateRoot, claimRoot, actualPostState, BLOCK_HASH, BLOCK_NUMBER, outputRoot
            )
        );

        (uint8 v, bytes32 r, bytes32 s) = vm.sign(VALIDATOR1_KEY, fraudHash.toEthSignedMessageHash());
        signatures[0] = abi.encodePacked(r, s, v);

        return prover.generateFraudProof(
            stateRoot, claimRoot, actualPostState, BLOCK_HASH, BLOCK_NUMBER, signers, signatures
        );
    }

    function _generateDefenseProof(bytes32 stateRoot, bytes32 claimRoot) internal view returns (bytes memory) {
        address[] memory signers = new address[](2);
        bytes[] memory signatures = new bytes[](2);
        signers[0] = validator1;
        signers[1] = validator2;

        bytes32 outputRoot = keccak256(abi.encodePacked(BLOCK_HASH, stateRoot, claimRoot));
        bytes32 defenseHash = keccak256(
            abi.encodePacked(prover.DEFENSE_DOMAIN(), stateRoot, claimRoot, BLOCK_HASH, BLOCK_NUMBER, outputRoot)
        );

        (uint8 v1, bytes32 r1, bytes32 s1) = vm.sign(VALIDATOR1_KEY, defenseHash.toEthSignedMessageHash());
        (uint8 v2, bytes32 r2, bytes32 s2) = vm.sign(VALIDATOR2_KEY, defenseHash.toEthSignedMessageHash());
        signatures[0] = abi.encodePacked(r1, s1, v1);
        signatures[1] = abi.encodePacked(r2, s2, v2);

        return prover.generateDefenseProof(stateRoot, claimRoot, BLOCK_HASH, BLOCK_NUMBER, signers, signatures);
    }

    function testGenerateFraudProof() public view {
        bytes memory proof = _generateFraudProof(STATE_ROOT, CLAIM_ROOT, ACTUAL_POST_STATE);
        assertTrue(proof.length >= 138);
    }

    function testGenerateDefenseProof() public view {
        bytes memory proof = _generateDefenseProof(STATE_ROOT, CLAIM_ROOT);
        assertTrue(proof.length >= 138);
    }

    function testProofsDifferent() public view {
        bytes memory fraudProof = _generateFraudProof(STATE_ROOT, CLAIM_ROOT, ACTUAL_POST_STATE);
        bytes memory defenseProof = _generateDefenseProof(STATE_ROOT, STATE_ROOT); // Defense needs matching states
        assertNotEq(keccak256(fraudProof), keccak256(defenseProof));
    }

    function testVerifyValidFraudProof() public view {
        bytes memory proof = _generateFraudProof(STATE_ROOT, CLAIM_ROOT, ACTUAL_POST_STATE);
        assertTrue(prover.verifyProof(STATE_ROOT, CLAIM_ROOT, proof));
    }

    function testVerifyValidDefenseProof() public view {
        // Defense proof: postStateRoot must match claimRoot
        bytes memory proof = _generateDefenseProof(STATE_ROOT, CLAIM_ROOT);
        assertTrue(prover.verifyDefenseProof(STATE_ROOT, CLAIM_ROOT, proof));
    }

    function testVerifyInvalidFraudProof_WrongProofType() public view {
        // Defense proof should NOT validate as fraud proof (wrong proofType)
        bytes memory defenseProof = _generateDefenseProof(STATE_ROOT, CLAIM_ROOT);
        assertFalse(prover.verifyProof(STATE_ROOT, CLAIM_ROOT, defenseProof));
    }

    function testVerifyInvalidDefenseProof_WrongProofType() public view {
        // Fraud proof should NOT validate as defense proof (wrong proofType)
        bytes memory fraudProof = _generateFraudProof(STATE_ROOT, CLAIM_ROOT, ACTUAL_POST_STATE);
        assertFalse(prover.verifyDefenseProof(STATE_ROOT, CLAIM_ROOT, fraudProof));
    }

    function testVerifyProofWrongStateRoot() public {
        bytes memory proof = _generateFraudProof(STATE_ROOT, CLAIM_ROOT, ACTUAL_POST_STATE);
        vm.expectRevert(Prover.StateMismatch.selector);
        prover.verifyProof(keccak256("wrong"), CLAIM_ROOT, proof);
    }

    function testVerifyFraudProof_StatesMatch_ReturnsFalse() public view {
        // If postStateRoot matches claimRoot, there's no fraud
        bytes memory proof = _generateFraudProof(STATE_ROOT, CLAIM_ROOT, CLAIM_ROOT);
        assertFalse(prover.verifyProof(STATE_ROOT, CLAIM_ROOT, proof));
    }

    function testVerifyProofTooShort() public {
        vm.expectRevert(Prover.InvalidProofLength.selector);
        prover.verifyProof(STATE_ROOT, CLAIM_ROOT, new bytes(100));
    }

    function testVerifyDefenseProofTooShort() public {
        vm.expectRevert(Prover.InvalidProofLength.selector);
        prover.verifyDefenseProof(STATE_ROOT, CLAIM_ROOT, new bytes(100));
    }

    function testProverType() public view {
        assertEq(prover.proverType(), "JEJU_PROVER_V1");
    }

    function testVerifyProofInvalidSignature() public {
        address[] memory signers = new address[](1);
        bytes[] memory signatures = new bytes[](1);
        signers[0] = validator1;
        signatures[0] = abi.encodePacked(bytes32(0), bytes32(0), uint8(27)); // Invalid sig

        bytes memory proof = prover.generateFraudProof(
            STATE_ROOT, CLAIM_ROOT, ACTUAL_POST_STATE, BLOCK_HASH, BLOCK_NUMBER, signers, signatures
        );

        // ECDSA library throws ECDSAInvalidSignature for invalid signature bytes
        vm.expectRevert();
        prover.verifyProof(STATE_ROOT, CLAIM_ROOT, proof);
    }

    function testVerifyDefenseProofInsufficientSignatures() public {
        // Defense requires 2 signatures, provide only 1 - should revert
        address[] memory signers = new address[](1);
        bytes[] memory signatures = new bytes[](1);
        signers[0] = validator1;

        bytes32 outputRoot = keccak256(abi.encodePacked(BLOCK_HASH, STATE_ROOT, CLAIM_ROOT));
        bytes32 defenseHash = keccak256(
            abi.encodePacked(prover.DEFENSE_DOMAIN(), STATE_ROOT, CLAIM_ROOT, BLOCK_HASH, BLOCK_NUMBER, outputRoot)
        );

        (uint8 v, bytes32 r, bytes32 s) = vm.sign(VALIDATOR1_KEY, defenseHash.toEthSignedMessageHash());
        signatures[0] = abi.encodePacked(r, s, v);

        bytes memory proof =
            prover.generateDefenseProof(STATE_ROOT, CLAIM_ROOT, BLOCK_HASH, BLOCK_NUMBER, signers, signatures);
        vm.expectRevert(Prover.InsufficientSignatures.selector);
        prover.verifyDefenseProof(STATE_ROOT, CLAIM_ROOT, proof);
    }

    function testVerifyProofDuplicateSigner() public {
        address[] memory signers = new address[](2);
        bytes[] memory signatures = new bytes[](2);
        signers[0] = validator1;
        signers[1] = validator1; // Duplicate

        bytes32 outputRoot = keccak256(abi.encodePacked(BLOCK_HASH, STATE_ROOT, ACTUAL_POST_STATE));
        bytes32 fraudHash = keccak256(
            abi.encodePacked(
                prover.FRAUD_DOMAIN(), STATE_ROOT, CLAIM_ROOT, ACTUAL_POST_STATE, BLOCK_HASH, BLOCK_NUMBER, outputRoot
            )
        );

        (uint8 v, bytes32 r, bytes32 s) = vm.sign(VALIDATOR1_KEY, fraudHash.toEthSignedMessageHash());
        signatures[0] = abi.encodePacked(r, s, v);
        signatures[1] = abi.encodePacked(r, s, v);

        bytes memory proof = prover.generateFraudProof(
            STATE_ROOT, CLAIM_ROOT, ACTUAL_POST_STATE, BLOCK_HASH, BLOCK_NUMBER, signers, signatures
        );

        vm.expectRevert(Prover.DuplicateSigner.selector);
        prover.verifyProof(STATE_ROOT, CLAIM_ROOT, proof);
    }

    function testIntegrationChallengerWins() public {
        vm.prank(challenger);
        bytes32 gameId = factory.createGame{value: 5 ether}(
            proposer,
            STATE_ROOT,
            CLAIM_ROOT,
            DisputeGameFactory.GameType.FAULT_DISPUTE,
            DisputeGameFactory.ProverType.SIMPLE
        );

        bytes memory proof = _generateFraudProof(STATE_ROOT, CLAIM_ROOT, ACTUAL_POST_STATE);
        uint256 balanceBefore = challenger.balance;
        factory.resolveChallengerWins(gameId, proof);

        DisputeGameFactory.DisputeGame memory game = factory.getGame(gameId);
        assertEq(uint256(game.status), uint256(DisputeGameFactory.GameStatus.CHALLENGER_WINS));
        assertEq(game.winner, challenger);
        assertGt(challenger.balance, balanceBefore);
    }

    function testIntegrationProposerWins() public {
        vm.prank(challenger);
        bytes32 gameId = factory.createGame{value: 5 ether}(
            proposer,
            STATE_ROOT,
            CLAIM_ROOT,
            DisputeGameFactory.GameType.FAULT_DISPUTE,
            DisputeGameFactory.ProverType.SIMPLE
        );

        bytes memory proof = _generateDefenseProof(STATE_ROOT, CLAIM_ROOT);
        uint256 treasuryBefore = treasury.balance;
        factory.resolveProposerWins(gameId, proof);

        DisputeGameFactory.DisputeGame memory game = factory.getGame(gameId);
        assertEq(uint256(game.status), uint256(DisputeGameFactory.GameStatus.PROPOSER_WINS));
        assertEq(game.winner, proposer);
        assertEq(treasury.balance, treasuryBefore + 5 ether);
    }

    function testIntegrationInvalidFraudProofFails() public {
        vm.prank(challenger);
        bytes32 gameId = factory.createGame{value: 5 ether}(
            proposer,
            STATE_ROOT,
            CLAIM_ROOT,
            DisputeGameFactory.GameType.FAULT_DISPUTE,
            DisputeGameFactory.ProverType.SIMPLE
        );

        // Defense proof should NOT validate as fraud proof
        bytes memory wrongProof = _generateDefenseProof(STATE_ROOT, CLAIM_ROOT);
        vm.expectRevert(DisputeGameFactory.GameNotResolved.selector);
        factory.resolveChallengerWins(gameId, wrongProof);
    }

    function testIntegrationInvalidDefenseProofFails() public {
        vm.prank(challenger);
        bytes32 gameId = factory.createGame{value: 5 ether}(
            proposer,
            STATE_ROOT,
            CLAIM_ROOT,
            DisputeGameFactory.GameType.FAULT_DISPUTE,
            DisputeGameFactory.ProverType.SIMPLE
        );

        // Fraud proof should NOT validate as defense proof
        bytes memory wrongProof = _generateFraudProof(STATE_ROOT, CLAIM_ROOT, ACTUAL_POST_STATE);
        vm.expectRevert(DisputeGameFactory.GameNotResolved.selector);
        factory.resolveProposerWins(gameId, wrongProof);
    }

    function testFuzzVerifyFraudProof(bytes32 stateRoot, bytes32 claimRoot, bytes32 actualPostState) public view {
        vm.assume(actualPostState != claimRoot); // Fraud requires different states

        address[] memory signers = new address[](1);
        bytes[] memory signatures = new bytes[](1);
        signers[0] = validator1;

        bytes32 blockHash = keccak256(abi.encodePacked("fuzz_block", stateRoot));
        bytes32 outputRoot = keccak256(abi.encodePacked(blockHash, stateRoot, actualPostState));
        bytes32 fraudHash = keccak256(
            abi.encodePacked(
                prover.FRAUD_DOMAIN(), stateRoot, claimRoot, actualPostState, blockHash, BLOCK_NUMBER, outputRoot
            )
        );

        (uint8 v, bytes32 r, bytes32 s) = vm.sign(VALIDATOR1_KEY, fraudHash.toEthSignedMessageHash());
        signatures[0] = abi.encodePacked(r, s, v);

        bytes memory proof = prover.generateFraudProof(
            stateRoot, claimRoot, actualPostState, blockHash, BLOCK_NUMBER, signers, signatures
        );
        assertTrue(prover.verifyProof(stateRoot, claimRoot, proof));
    }

    function testFuzzVerifyDefenseProof(bytes32 stateRoot, bytes32 claimRoot) public view {
        address[] memory signers = new address[](2);
        bytes[] memory signatures = new bytes[](2);
        signers[0] = validator1;
        signers[1] = validator2;

        bytes32 blockHash = keccak256(abi.encodePacked("fuzz_block", stateRoot));
        bytes32 outputRoot = keccak256(abi.encodePacked(blockHash, stateRoot, claimRoot));
        bytes32 defenseHash = keccak256(
            abi.encodePacked(prover.DEFENSE_DOMAIN(), stateRoot, claimRoot, blockHash, BLOCK_NUMBER, outputRoot)
        );

        (uint8 v1, bytes32 r1, bytes32 s1) = vm.sign(VALIDATOR1_KEY, defenseHash.toEthSignedMessageHash());
        (uint8 v2, bytes32 r2, bytes32 s2) = vm.sign(VALIDATOR2_KEY, defenseHash.toEthSignedMessageHash());
        signatures[0] = abi.encodePacked(r1, s1, v1);
        signatures[1] = abi.encodePacked(r2, s2, v2);

        bytes memory proof =
            prover.generateDefenseProof(stateRoot, claimRoot, blockHash, BLOCK_NUMBER, signers, signatures);
        assertTrue(prover.verifyDefenseProof(stateRoot, claimRoot, proof));
    }

    // ============ Boundary Tests ============

    function testVerifyProofExactMinLength() public view {
        bytes memory proof = _generateFraudProof(STATE_ROOT, CLAIM_ROOT, ACTUAL_POST_STATE);
        // Proof should be at least 138 bytes
        assertTrue(proof.length >= 138);
        assertTrue(prover.verifyProof(STATE_ROOT, CLAIM_ROOT, proof));
    }

    function testVerifyProofLength137Fails() public {
        // 137 is one less than minimum
        bytes memory shortProof = new bytes(137);
        vm.expectRevert(Prover.InvalidProofLength.selector);
        prover.verifyProof(STATE_ROOT, CLAIM_ROOT, shortProof);
    }

    function testVerifyProofLength138Passes() public view {
        // Build minimum valid proof structure manually
        bytes memory proof = _generateFraudProof(STATE_ROOT, CLAIM_ROOT, ACTUAL_POST_STATE);
        assertTrue(proof.length >= 138);
    }

    function testVerifyProofVersionZero() public {
        bytes memory proof = _generateFraudProof(STATE_ROOT, CLAIM_ROOT, ACTUAL_POST_STATE);
        // Manually corrupt version byte to 0
        proof[0] = 0x00;
        vm.expectRevert(Prover.InvalidProofVersion.selector);
        prover.verifyProof(STATE_ROOT, CLAIM_ROOT, proof);
    }

    function testVerifyProofVersionTwo() public {
        bytes memory proof = _generateFraudProof(STATE_ROOT, CLAIM_ROOT, ACTUAL_POST_STATE);
        // Manually corrupt version byte to 2
        proof[0] = 0x02;
        vm.expectRevert(Prover.InvalidProofVersion.selector);
        prover.verifyProof(STATE_ROOT, CLAIM_ROOT, proof);
    }

    function testVerifyDefenseProofStateMismatch() public {
        bytes memory proof = _generateDefenseProof(STATE_ROOT, CLAIM_ROOT);
        // Call with wrong stateRoot
        vm.expectRevert(Prover.StateMismatch.selector);
        prover.verifyDefenseProof(keccak256("wrong"), CLAIM_ROOT, proof);
    }

    function testVerifyDefenseProofPostStateMismatch() public view {
        // Defense proof where postStateRoot doesn't match claimRoot returns false
        bytes memory proof = _generateDefenseProof(STATE_ROOT, CLAIM_ROOT);
        // Since the defense proof encodes CLAIM_ROOT as postState, this should return true
        // But if we call with different claimRoot, postState won't match
        assertFalse(prover.verifyDefenseProof(STATE_ROOT, keccak256("different"), proof));
    }

    // ============ Signature Edge Cases ============

    function testVerifyProofWithManyValidators() public view {
        // Test with 3 validators (more than minimum)
        address[] memory signers = new address[](3);
        bytes[] memory signatures = new bytes[](3);
        signers[0] = validator1;
        signers[1] = validator2;
        signers[2] = validator3;

        bytes32 outputRoot = keccak256(abi.encodePacked(BLOCK_HASH, STATE_ROOT, ACTUAL_POST_STATE));
        bytes32 fraudHash = keccak256(
            abi.encodePacked(
                prover.FRAUD_DOMAIN(), STATE_ROOT, CLAIM_ROOT, ACTUAL_POST_STATE, BLOCK_HASH, BLOCK_NUMBER, outputRoot
            )
        );

        (uint8 v1, bytes32 r1, bytes32 s1) = vm.sign(VALIDATOR1_KEY, fraudHash.toEthSignedMessageHash());
        (uint8 v2, bytes32 r2, bytes32 s2) = vm.sign(VALIDATOR2_KEY, fraudHash.toEthSignedMessageHash());
        (uint8 v3, bytes32 r3, bytes32 s3) = vm.sign(VALIDATOR3_KEY, fraudHash.toEthSignedMessageHash());
        signatures[0] = abi.encodePacked(r1, s1, v1);
        signatures[1] = abi.encodePacked(r2, s2, v2);
        signatures[2] = abi.encodePacked(r3, s3, v3);

        bytes memory proof = prover.generateFraudProof(
            STATE_ROOT, CLAIM_ROOT, ACTUAL_POST_STATE, BLOCK_HASH, BLOCK_NUMBER, signers, signatures
        );
        assertTrue(prover.verifyProof(STATE_ROOT, CLAIM_ROOT, proof));
    }

    function testVerifyProofSignatureWrongMessage() public {
        address[] memory signers = new address[](1);
        bytes[] memory signatures = new bytes[](1);
        signers[0] = validator1;

        // Sign a completely different message
        bytes32 wrongMessage = keccak256("wrong message");
        (uint8 v, bytes32 r, bytes32 s) = vm.sign(VALIDATOR1_KEY, wrongMessage.toEthSignedMessageHash());
        signatures[0] = abi.encodePacked(r, s, v);

        bytes memory proof = prover.generateFraudProof(
            STATE_ROOT, CLAIM_ROOT, ACTUAL_POST_STATE, BLOCK_HASH, BLOCK_NUMBER, signers, signatures
        );

        // Signature is valid but for wrong message, so recovered address won't match
        vm.expectRevert(Prover.InvalidSignature.selector);
        prover.verifyProof(STATE_ROOT, CLAIM_ROOT, proof);
    }

    function testVerifyProofSignatureWrongSigner() public {
        address[] memory signers = new address[](1);
        bytes[] memory signatures = new bytes[](1);
        signers[0] = validator1; // Claim to be validator1

        bytes32 outputRoot = keccak256(abi.encodePacked(BLOCK_HASH, STATE_ROOT, ACTUAL_POST_STATE));
        bytes32 fraudHash = keccak256(
            abi.encodePacked(
                prover.FRAUD_DOMAIN(), STATE_ROOT, CLAIM_ROOT, ACTUAL_POST_STATE, BLOCK_HASH, BLOCK_NUMBER, outputRoot
            )
        );

        // But sign with validator2's key
        (uint8 v, bytes32 r, bytes32 s) = vm.sign(VALIDATOR2_KEY, fraudHash.toEthSignedMessageHash());
        signatures[0] = abi.encodePacked(r, s, v);

        bytes memory proof = prover.generateFraudProof(
            STATE_ROOT, CLAIM_ROOT, ACTUAL_POST_STATE, BLOCK_HASH, BLOCK_NUMBER, signers, signatures
        );

        vm.expectRevert(Prover.InvalidSignature.selector);
        prover.verifyProof(STATE_ROOT, CLAIM_ROOT, proof);
    }

    // ============ Domain Separation Tests ============

    function testFraudAndDefenseDomainsAreDifferent() public view {
        assertNotEq(prover.FRAUD_DOMAIN(), prover.DEFENSE_DOMAIN());
    }

    function testCrossProofTypeRejection() public view {
        // Fraud proof should not validate as defense proof
        bytes memory fraudProof = _generateFraudProof(STATE_ROOT, CLAIM_ROOT, ACTUAL_POST_STATE);
        assertFalse(prover.verifyDefenseProof(STATE_ROOT, CLAIM_ROOT, fraudProof));

        // Defense proof should not validate as fraud proof
        bytes memory defenseProof = _generateDefenseProof(STATE_ROOT, CLAIM_ROOT);
        assertFalse(prover.verifyProof(STATE_ROOT, CLAIM_ROOT, defenseProof));
    }

    // ============ Gas Measurement Tests ============

    uint256 private _gasUsed;

    function testVerifyFraudProofGas() public {
        bytes memory proof = _generateFraudProof(STATE_ROOT, CLAIM_ROOT, ACTUAL_POST_STATE);
        uint256 gasBefore = gasleft();
        prover.verifyProof(STATE_ROOT, CLAIM_ROOT, proof);
<<<<<<< HEAD
        _gasUsed = gasBefore - gasleft();
        assertLt(_gasUsed, 100_000);
=======
        uint256 gasUsed = gasBefore - gasleft();

        // Gas should be reasonable (under 100k for 1 signature verification)
        assertLt(gasUsed, 100_000);
>>>>>>> 1d924dc8
    }

    function testVerifyDefenseProofGas() public {
        bytes memory proof = _generateDefenseProof(STATE_ROOT, CLAIM_ROOT);
        uint256 gasBefore = gasleft();
        prover.verifyDefenseProof(STATE_ROOT, CLAIM_ROOT, proof);
<<<<<<< HEAD
        _gasUsed = gasBefore - gasleft();
        assertLt(_gasUsed, 150_000);
=======
        uint256 gasUsed = gasBefore - gasleft();

        // Gas should be reasonable (under 150k for 2 signature verifications)
        assertLt(gasUsed, 150_000);
>>>>>>> 1d924dc8
    }
}<|MERGE_RESOLUTION|>--- conflicted
+++ resolved
@@ -480,29 +480,15 @@
         bytes memory proof = _generateFraudProof(STATE_ROOT, CLAIM_ROOT, ACTUAL_POST_STATE);
         uint256 gasBefore = gasleft();
         prover.verifyProof(STATE_ROOT, CLAIM_ROOT, proof);
-<<<<<<< HEAD
         _gasUsed = gasBefore - gasleft();
         assertLt(_gasUsed, 100_000);
-=======
-        uint256 gasUsed = gasBefore - gasleft();
-
-        // Gas should be reasonable (under 100k for 1 signature verification)
-        assertLt(gasUsed, 100_000);
->>>>>>> 1d924dc8
     }
 
     function testVerifyDefenseProofGas() public {
         bytes memory proof = _generateDefenseProof(STATE_ROOT, CLAIM_ROOT);
         uint256 gasBefore = gasleft();
         prover.verifyDefenseProof(STATE_ROOT, CLAIM_ROOT, proof);
-<<<<<<< HEAD
         _gasUsed = gasBefore - gasleft();
         assertLt(_gasUsed, 150_000);
-=======
-        uint256 gasUsed = gasBefore - gasleft();
-
-        // Gas should be reasonable (under 150k for 2 signature verifications)
-        assertLt(gasUsed, 150_000);
->>>>>>> 1d924dc8
     }
 }