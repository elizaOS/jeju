/**
 * @fileoverview Main exports for @jejunetwork/contracts package
 * @module @jejunetwork/contracts
 * 
 * This package provides:
 * - Contract ABIs for Jeju smart contracts
 * - Typed deployment addresses
 * - Helper functions for getting addresses by chain/network
 * 
 * @example
 * ```typescript
 * import { 
 *   getContractAddresses, 
 *   ERC20Abi,
 *   IdentityRegistryAbi,
 *   CHAIN_IDS 
 * } from '@jejunetwork/contracts';
 * 
 * // Get all addresses for localnet
 * const addresses = getContractAddresses(1337);
 * console.log(addresses.identityRegistry);
 * 
 * // Use ABIs with viem
 * import { createPublicClient, http } from 'viem';
 * const client = createPublicClient({ transport: http() });
 * const balance = await client.readContract({
 *   address: tokenAddress,
 *   abi: ERC20Abi,
 *   functionName: 'balanceOf',
 *   args: [userAddress],
 * });
 * ```
 */

// ============================================================================
// Types
// ============================================================================

export * from './types';

// ============================================================================
// ABIs
// ============================================================================

export {
  // Core ABIs
  ERC20Abi,
  ERC20FactoryAbi,
  BazaarAbi,
  IdentityRegistryAbi,
  ERC20ReadAbi,
  ERC20WriteAbi,
  // Native token ABI
  JejuTokenAbi,
  JejuTokenAbiJson,
  // Moderation ABIs
  BanManagerAbi,
  BanManagerAbiJson,
  ModerationMarketplaceAbi,
  ModerationMarketplaceAbiJson,
  // Service ABIs (with JEJU support)
  CreditManagerAbi,
  CreditManagerAbiJson,
  MultiTokenPaymasterAbi,
  MultiTokenPaymasterAbiJson,
  // Paymaster System ABIs
  TokenRegistryAbi,
  TokenRegistryAbiJson,
  PaymasterFactoryAbi,
  PaymasterFactoryAbiJson,
  LiquidityVaultAbi,
  LiquidityVaultAbiJson,
  AppTokenPreferenceAbi,
  AppTokenPreferenceAbiJson,
  // OIF (Open Intents Framework) ABIs
  InputSettlerAbi,
  OutputSettlerAbi,
  SolverRegistryAbi,
  SimpleOracleAbi,
  HyperlaneOracleAbi,
  SuperchainOracleAbi,
  // Game ABIs (Hyperscape / forkable game infrastructure)
  // Note: Games use standard Jeju BanManager for moderation
  GoldAbi,
  ItemsAbi,
  GameIntegrationAbi,
  PlayerTradeEscrowAbi,
  // Paymaster ABIs (ERC-4337 Account Abstraction)
  SponsoredPaymasterAbi,
  // Full JSON exports
  ERC20AbiJson,
  ERC20FactoryAbiJson,
  BazaarAbiJson,
  IdentityRegistryAbiJson,
  InputSettlerAbiJson,
  OutputSettlerAbiJson,
  SolverRegistryAbiJson,
  SimpleOracleAbiJson,
  HyperlaneOracleAbiJson,
  SuperchainOracleAbiJson,
  GoldAbiJson,
  ItemsAbiJson,
  GameIntegrationAbiJson,
  PlayerTradeEscrowAbiJson,
  SponsoredPaymasterAbiJson,
} from './abis';

// ============================================================================
// Deployments
// ============================================================================

export {
  // Typed deployment records
  uniswapV4Deployments,
  bazaarMarketplaceDeployments,
  erc20FactoryDeployments,
  identitySystemDeployments,
  paymasterDeployments,
<<<<<<< HEAD
  xlpDeployments,
=======
  gameSystemDeployments,
>>>>>>> 5eec407d
  // Helper functions
  getUniswapV4,
  getBazaarMarketplace,
  getERC20Factory,
  getIdentityRegistry,
  getXLPDeployment,
  getContractAddresses,
  getContractAddressesByNetwork,
  // Game system helpers
  getGameSystem,
  getGameGold,
  getGameItems,
  getGameIntegration,
  // Paymaster / AA helpers
  getPaymasterSystem,
  getSponsoredPaymaster,
  // Raw deployments
  rawDeployments,
} from './deployments';

// ============================================================================
// Constants
// ============================================================================

export { CHAIN_IDS, NETWORK_BY_CHAIN_ID, ZERO_ADDRESS } from './types';

// ============================================================================
// Utilities
// ============================================================================

export { isValidAddress } from './types';

// ============================================================================
// Account Abstraction (ERC-4337)
// ============================================================================

export {
  // Constants
  ENTRYPOINT_V07_ADDRESS,
  DEFAULT_GAS_LIMITS,
  // Types
  type PaymasterData,
  type SponsoredPaymasterConfig,
  type LiquidityPaymasterConfig,
  type MultiTokenPaymasterConfig,
  // Paymaster data builders
  getSponsoredPaymasterData,
  getLiquidityPaymasterData,
  getMultiTokenPaymasterData,
  // Helpers
  parsePaymasterAddress,
  isSponsoredPaymaster,
  calculateRequiredDeposit,
  // Minimal ABIs (full ABIs are in ./abis)
  SponsoredPaymasterAbi as SponsoredPaymasterMinimalAbi,
  LiquidityPaymasterAbi as LiquidityPaymasterMinimalAbi,
  EntryPointAbi as EntryPointMinimalAbi,
} from './aa';
<|MERGE_RESOLUTION|>--- conflicted
+++ resolved
@@ -116,11 +116,8 @@
   erc20FactoryDeployments,
   identitySystemDeployments,
   paymasterDeployments,
-<<<<<<< HEAD
   xlpDeployments,
-=======
   gameSystemDeployments,
->>>>>>> 5eec407d
   // Helper functions
   getUniswapV4,
   getBazaarMarketplace,
