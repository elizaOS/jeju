import type { Address } from 'viem'
import { JEJU_CHAIN_ID } from './chains'
import {
  getUniswapV4,
  getBazaarMarketplace,
  getERC20Factory,
<<<<<<< HEAD
  getXLPDeployment,
=======
  getGameSystem,
  getGameGold,
  getGameItems,
  getGameIntegration,
  getPaymasterSystem,
>>>>>>> 5eec407d
  bazaarMarketplaceDeployments,
  erc20FactoryDeployments,
  gameSystemDeployments,
  ZERO_ADDRESS,
  isValidAddress,
  type ChainId,
} from '@jejunetwork/contracts'

export interface V4Contracts {
  poolManager: Address
  weth: Address
  swapRouter?: Address
  positionManager?: Address
  quoterV4?: Address
  stateView?: Address
}

<<<<<<< HEAD
export interface XLPContracts {
  v2Factory?: Address
  v3Factory?: Address
  router?: Address
  positionManager?: Address
  weth?: Address
}

export interface NFTContracts {
  hyperscapeItems?: Address
  hyperscapeGold?: Address
=======
/**
 * Game contract addresses for Jeju-integrated games
 * These are canonical contracts - any game fork uses the same contract types
 */
export interface GameContracts {
  /** Bazaar marketplace for trading NFTs */
>>>>>>> 5eec407d
  marketplace?: Address
  /** Items.sol ERC-1155 contract for game items */
  items?: Address
  /** Gold.sol ERC-20 contract for game currency */
  gold?: Address
  /** PlayerTradeEscrow.sol for P2P trading */
  tradeEscrow?: Address
  /** GameIntegration.sol hub */
  gameIntegration?: Address
  /** ERC-8004 agent ID for this game */
  gameAgentId?: number
  /** SponsoredPaymaster for gasless transactions (ERC-4337) */
  sponsoredPaymaster?: Address
  /** EntryPoint v0.7 for ERC-4337 */
  entryPoint?: Address
}

export interface TokenFactoryContracts {
  erc20Factory: Address
}

function buildV4Contracts(chainId: ChainId): V4Contracts {
  const v4 = getUniswapV4(chainId)
  return {
    poolManager: (v4.poolManager || ZERO_ADDRESS) as Address,
    weth: (v4.weth || ZERO_ADDRESS) as Address,
    swapRouter: v4.swapRouter as Address | undefined,
    positionManager: v4.positionManager as Address | undefined,
    quoterV4: v4.quoterV4 as Address | undefined,
    stateView: v4.stateView as Address | undefined,
  }
}

export const V4_CONTRACTS: Record<number, V4Contracts> = {
  1337: buildV4Contracts(1337),
  420691: buildV4Contracts(420691),
}

function buildGameContracts(chainId: ChainId): GameContracts {
  const marketplace = bazaarMarketplaceDeployments[chainId]
  const game = gameSystemDeployments[chainId]
  const paymaster = getPaymasterSystem(chainId)
  const marketplaceAddr = getBazaarMarketplace(chainId) || ZERO_ADDRESS
  
  return {
    marketplace: marketplaceAddr as Address,
    items: (getGameItems(chainId) || ZERO_ADDRESS) as Address,
    gold: (getGameGold(chainId) || marketplace?.goldToken || ZERO_ADDRESS) as Address,
    tradeEscrow: (game?.playerTradeEscrow || ZERO_ADDRESS) as Address,
    gameIntegration: (getGameIntegration(chainId) || ZERO_ADDRESS) as Address,
    gameAgentId: game?.gameAgentId,
    sponsoredPaymaster: (paymaster?.sponsoredPaymaster || ZERO_ADDRESS) as Address,
    entryPoint: (paymaster?.entryPoint || '0x0000000071727De22E5E9d8BAf0edAc6f37da032') as Address,
  }
}

export const GAME_CONTRACTS: Record<number, GameContracts> = {
  1337: buildGameContracts(1337),
  [JEJU_CHAIN_ID]: buildGameContracts(420691),
}

function buildTokenFactoryContracts(chainId: ChainId): TokenFactoryContracts {
  const factory = erc20FactoryDeployments[chainId]
  return {
    erc20Factory: (getERC20Factory(chainId) || factory?.at || ZERO_ADDRESS) as Address,
  }
}

export const TOKEN_FACTORY_CONTRACTS: Record<number, TokenFactoryContracts> = {
  1337: buildTokenFactoryContracts(1337),
  [JEJU_CHAIN_ID]: buildTokenFactoryContracts(420691),
}

export function getV4Contracts(chainId: number): V4Contracts {
  const contracts = V4_CONTRACTS[chainId]
  if (!contracts) {
    throw new Error(`V4 contracts not configured for chain ${chainId}`)
  }
  return contracts
}

export function getGameContracts(chainId: number): GameContracts {
  return GAME_CONTRACTS[chainId] || {}
}

/** @deprecated Use getGameContracts */
export function getNFTContracts(chainId: number): GameContracts {
  return getGameContracts(chainId)
}

export function hasV4Periphery(chainId: number): boolean {
  const contracts = getV4Contracts(chainId)
  return !!(contracts.swapRouter && contracts.positionManager && contracts.quoterV4)
}

export function hasNFTMarketplace(chainId: number): boolean {
  const contracts = getGameContracts(chainId)
  return !!(contracts.marketplace && contracts.items && isValidAddress(contracts.marketplace))
}

export function hasGameContracts(chainId: number): boolean {
  const contracts = getGameContracts(chainId)
  return !!(contracts.items && isValidAddress(contracts.items))
}

export function getTokenFactoryContracts(chainId: number): TokenFactoryContracts | undefined {
  return TOKEN_FACTORY_CONTRACTS[chainId]
}

export function hasTokenFactory(chainId: number): boolean {
  const contracts = getTokenFactoryContracts(chainId)
  return !!contracts?.erc20Factory && isValidAddress(contracts.erc20Factory)
}

// XLP AMM Contracts (V2 + V3) - loaded from deployments
function buildXLPContracts(chainId: ChainId): XLPContracts {
  const xlp = getXLPDeployment(chainId)
  return {
    v2Factory: xlp.v2Factory as Address | undefined,
    v3Factory: xlp.v3Factory as Address | undefined,
    router: xlp.router as Address | undefined,
    positionManager: xlp.positionManager as Address | undefined,
    weth: xlp.weth as Address | undefined,
  }
}

export const XLP_CONTRACTS: Record<number, XLPContracts> = {
  1337: buildXLPContracts(1337),
  [JEJU_CHAIN_ID]: buildXLPContracts(420691),
}

export function getXLPContracts(chainId: number): XLPContracts | undefined {
  return XLP_CONTRACTS[chainId]
}

export function hasXLPV2(chainId: number): boolean {
  const contracts = getXLPContracts(chainId)
  return !!contracts?.v2Factory && isValidAddress(contracts.v2Factory)
}

export function hasXLPV3(chainId: number): boolean {
  const contracts = getXLPContracts(chainId)
  return !!contracts?.v3Factory && isValidAddress(contracts.v3Factory)
}

export function hasXLPRouter(chainId: number): boolean {
  const contracts = getXLPContracts(chainId)
  return !!contracts?.router && isValidAddress(contracts.router)
}<|MERGE_RESOLUTION|>--- conflicted
+++ resolved
@@ -4,15 +4,12 @@
   getUniswapV4,
   getBazaarMarketplace,
   getERC20Factory,
-<<<<<<< HEAD
   getXLPDeployment,
-=======
   getGameSystem,
   getGameGold,
   getGameItems,
   getGameIntegration,
   getPaymasterSystem,
->>>>>>> 5eec407d
   bazaarMarketplaceDeployments,
   erc20FactoryDeployments,
   gameSystemDeployments,
@@ -30,7 +27,6 @@
   stateView?: Address
 }
 
-<<<<<<< HEAD
 export interface XLPContracts {
   v2Factory?: Address
   v3Factory?: Address
@@ -39,17 +35,12 @@
   weth?: Address
 }
 
-export interface NFTContracts {
-  hyperscapeItems?: Address
-  hyperscapeGold?: Address
-=======
 /**
  * Game contract addresses for Jeju-integrated games
  * These are canonical contracts - any game fork uses the same contract types
  */
 export interface GameContracts {
   /** Bazaar marketplace for trading NFTs */
->>>>>>> 5eec407d
   marketplace?: Address
   /** Items.sol ERC-1155 contract for game items */
   items?: Address
