#!/usr/bin/env bun
/**
 * Setup Script - Initializes workspace apps, vendor apps, and test infrastructure
 * Runs after bun install (postinstall hook)
 * 
 * This script is safe to fail - it's a best-effort setup
 */

import { existsSync, mkdirSync, readFileSync } from 'fs';
import { join } from 'path';
import { $ } from 'bun';
import { discoverVendorApps } from './shared/discover-apps';

const SYNPRESS_CACHE_DIR = '.jeju/.synpress-cache';

interface VendorAppConfig {
  name: string;
  url: string;
  path: string;
  description?: string;
  private: boolean;
  optional: boolean;
  branch: string;
}

interface VendorAppsConfig {
  apps: VendorAppConfig[];
}

function loadVendorAppsConfig(): VendorAppsConfig {
  const configPath = join(process.cwd(), 'packages/config/vendor-apps.json');
  if (!existsSync(configPath)) {
    return { apps: [] };
  }
  const content = readFileSync(configPath, 'utf-8');
  return JSON.parse(content);
}

async function checkGitAccess(url: string): Promise<boolean> {
  // Use git ls-remote to check access to the specific repo (fast, no clone)
  const result = await $`git ls-remote --exit-code ${url} HEAD`.nothrow().quiet();
  return result.exitCode === 0;
}

async function ensureCorrectBranch(appPath: string, branch: string): Promise<void> {
  const currentBranch = await $`git -C ${appPath} branch --show-current`.nothrow().quiet();
  const current = currentBranch.stdout.toString().trim();
  
  if (current !== branch) {
    // Try to checkout the correct branch
    const checkoutResult = await $`git -C ${appPath} checkout ${branch}`.nothrow().quiet();
    if (checkoutResult.exitCode !== 0) {
      // Branch might not exist locally, try fetching and checking out
      await $`git -C ${appPath} fetch origin ${branch}`.nothrow().quiet();
      await $`git -C ${appPath} checkout -b ${branch} origin/${branch}`.nothrow().quiet();
    }
  }
}

async function installDependencies(appPath: string, appName: string): Promise<boolean> {
  // Check if package.json exists
  if (!existsSync(join(appPath, 'package.json'))) {
    return true; // No dependencies to install
  }
  
  console.log(`   📦 Installing ${appName} dependencies...`);
  const result = await $`cd ${appPath} && bun install --frozen-lockfile`.nothrow().quiet();
  
  if (result.exitCode !== 0) {
    // Try without frozen lockfile
    const retryResult = await $`cd ${appPath} && bun install`.nothrow().quiet();
    return retryResult.exitCode === 0;
  }
  
  return true;
}

async function cloneVendorApp(app: VendorAppConfig): Promise<'cloned' | 'exists' | 'skipped'> {
  const fullPath = join(process.cwd(), app.path);
  
  // Already exists
  if (existsSync(fullPath) && existsSync(join(fullPath, '.git'))) {
    // Ensure on correct branch
    await ensureCorrectBranch(fullPath, app.branch);
    return 'exists';
  }
  
  // Check access for private repos
  if (app.private) {
    const hasAccess = await checkGitAccess(app.url);
    if (!hasAccess) {
      console.log(`   ⏭️  ${app.name} - no access (private repo, skipping)`);
      return 'skipped';
    }
  }
  
  // Try git submodule first
  console.log(`   📥 Cloning ${app.name}...`);
  
  // Check if already registered as submodule
  const gitmodulesPath = join(process.cwd(), '.gitmodules');
  const isSubmodule = existsSync(gitmodulesPath) && 
    readFileSync(gitmodulesPath, 'utf-8').includes(`path = ${app.path}`);
  
  if (isSubmodule) {
    // Init existing submodule
    const result = await $`git submodule update --init --recursive ${app.path}`.nothrow().quiet();
    if (result.exitCode === 0) {
      // Ensure on correct branch
      await ensureCorrectBranch(fullPath, app.branch);
      console.log(`   ✅ ${app.name} initialized (submodule)`);
      return 'cloned';
    }
  }
  
  // Clone directly if not a submodule
  const parentDir = join(fullPath, '..');
  if (!existsSync(parentDir)) {
    mkdirSync(parentDir, { recursive: true });
  }
  
  const cloneResult = await $`git clone --depth 1 --branch ${app.branch} ${app.url} ${fullPath}`.nothrow().quiet();
  
  if (cloneResult.exitCode === 0) {
    console.log(`   ✅ ${app.name} cloned`);
    return 'cloned';
  }
  
  const stderr = cloneResult.stderr.toString();
  if (stderr.includes('Permission denied') || stderr.includes('Repository not found')) {
    console.log(`   ⏭️  ${app.name} - permission denied (skipping)`);
  } else {
    console.log(`   ⚠️  ${app.name} - clone failed: ${stderr.split('\n')[0]}`);
  }
  
  return 'skipped';
}

async function setupVendorApps(): Promise<string[]> {
  console.log('📦 Setting up vendor apps...\n');
  
  const config = loadVendorAppsConfig();
  
  if (config.apps.length === 0) {
    console.log('   ℹ️  No vendor apps configured\n');
    return [];
  }
  
  console.log(`   Found ${config.apps.length} vendor app(s) in config\n`);
  
  let cloned = 0;
  let skipped = 0;
  let existing = 0;
  const newlyCloned: string[] = [];
  
  for (const app of config.apps) {
    const result = await cloneVendorApp(app);
    
    switch (result) {
      case 'cloned':
        cloned++;
        newlyCloned.push(app.path);
        break;
      case 'exists':
        console.log(`   ✅ ${app.name} already exists`);
        existing++;
        break;
      case 'skipped':
        skipped++;
        break;
    }
  }
  
  console.log('');
  console.log(`   📊 Summary: ${existing} existing, ${cloned} cloned, ${skipped} skipped\n`);
  
  return newlyCloned;
}

async function main() {
  console.log('🔧 Setting up Jeju workspace...\n');

  // 1. Initialize git submodules (contract libs)
  console.log('📚 Initializing contract libraries...\n');
  
  const submodulePromise = $`git submodule update --init --recursive --depth 1 packages/contracts/lib/`.nothrow();
  const timeoutPromise = new Promise<{ exitCode: number }>((resolve) => {
    setTimeout(() => resolve({ exitCode: 124 }), 30000);
  });
  
  const contractLibsResult = await Promise.race([submodulePromise, timeoutPromise]);
  
  if (contractLibsResult.exitCode === 0) {
    console.log('   ✅ Contract libraries synced\n');
  } else if (contractLibsResult.exitCode === 124) {
    console.log('   ⏭️  Skipped (timed out after 30s)\n');
    console.log('   ℹ️  To initialize manually: git submodule update --init --recursive\n');
  } else {
<<<<<<< HEAD
    console.log('   ⚠️  Could not sync - run manually: git submodule update --init --recursive\n');
=======
    const stderr = ('stderr' in contractLibsResult && contractLibsResult.stderr) 
      ? contractLibsResult.stderr.toString() 
      : '';
    console.log(`   ⚠️  Could not sync: ${stderr.split('\n')[0] || 'unknown error'}\n`);
    console.log('   ℹ️  To initialize manually: git submodule update --init --recursive\n');
>>>>>>> 1e0bf32d
  }

  // 2. Setup vendor apps (check access and clone if available)
  const newlyCloned = await setupVendorApps();
  
  // 3. Install dependencies for newly cloned vendor apps
  if (newlyCloned.length > 0) {
    console.log('📦 Installing dependencies for newly cloned apps...\n');
    
    for (const appPath of newlyCloned) {
      const appName = appPath.split('/').pop() || appPath;
      const fullPath = join(process.cwd(), appPath);
      
      const success = await installDependencies(fullPath, appName);
      if (success) {
        console.log(`   ✅ ${appName} dependencies installed`);
      } else {
        console.log(`   ⚠️  ${appName} dependency install failed (run 'bun install' in ${appPath})`);
      }
    }
    console.log('');
  }
  
  // 4. Discover and report on vendor apps with manifests
  console.log('🎮 Discovering vendor apps...\n');
  const vendorApps = discoverVendorApps();
  
  if (vendorApps.length === 0) {
    console.log('   ℹ️  No vendor apps with jeju-manifest.json found\n');
  } else {
    console.log(`   Found ${vendorApps.length} vendor app(s) with jeju-manifest.json:`);
    for (const app of vendorApps) {
      const status = app.exists ? '✅' : '⚠️';
      console.log(`   ${status} ${app.manifest.displayName || app.name}`);
    }
    console.log('');
  }

  // 5. Check core dependencies
  console.log('🔍 Checking core dependencies...');
  
  if (existsSync('packages/contracts')) {
    console.log('   ✅ Contracts found');
  }
  
  if (existsSync('packages/config')) {
    console.log('   ✅ Config found');
  }
  
  if (existsSync('packages/tests')) {
    console.log('   ✅ Test utilities found');
  }
  
  console.log('');

  // 6. Setup Synpress cache directory
  console.log('🧪 Setting up test infrastructure...');
  
  if (!existsSync(SYNPRESS_CACHE_DIR)) {
    mkdirSync(SYNPRESS_CACHE_DIR, { recursive: true });
    console.log('   ✅ Created synpress cache directory\n');
  } else {
    console.log('   ✅ Synpress cache directory exists\n');
  }

  // 7. Install Playwright browsers (needed for Synpress)
  console.log('   🎭 Installing Playwright browsers...');
  const playwrightResult = await $`bunx playwright install chromium`.nothrow().quiet();
  
  if (playwrightResult.exitCode === 0) {
    console.log('   ✅ Playwright browsers installed\n');
  } else {
    console.log('   ⚠️  Could not install Playwright browsers (run: bunx playwright install)\n');
  }

  // 8. Summary
  console.log('✅ Workspace setup complete\n');
  console.log('Next steps:');
  console.log('  • Start development: bun run dev');
  console.log('  • Run all tests: bun test');
  console.log('  • Run wallet tests: bun run test:wallet');
  console.log('  • Build synpress cache: bun run synpress:cache\n');
}

main().catch((err) => {
  console.error('⚠️  Setup warnings:', err.message);
  // Exit with 0 to not break install
  process.exit(0);
});<|MERGE_RESOLUTION|>--- conflicted
+++ resolved
@@ -181,30 +181,44 @@
   console.log('🔧 Setting up Jeju workspace...\n');
 
   // 1. Initialize git submodules (contract libs)
+  // Note: This is optional - submodules can be initialized manually if needed
   console.log('📚 Initializing contract libraries...\n');
-  
-  const submodulePromise = $`git submodule update --init --recursive --depth 1 packages/contracts/lib/`.nothrow();
-  const timeoutPromise = new Promise<{ exitCode: number }>((resolve) => {
-    setTimeout(() => resolve({ exitCode: 124 }), 30000);
-  });
-  
-  const contractLibsResult = await Promise.race([submodulePromise, timeoutPromise]);
+  console.log('   (Attempting with 30s timeout - will skip if too slow)\n');
+  
+  // Try to initialize submodules with a short timeout to avoid hanging
+  // Use depth=1 to speed up cloning
+  let contractLibsResult;
+  let timedOut = false;
+  
+  try {
+    const submodulePromise = $`git submodule update --init --recursive --depth 1 packages/contracts/lib/`.nothrow();
+    const timeoutPromise = new Promise<{ exitCode: number; timedOut: boolean }>((resolve) => {
+      setTimeout(() => resolve({ exitCode: 124, timedOut: true }), 30000); // 30 second timeout
+    });
+    
+    const result = await Promise.race([submodulePromise, timeoutPromise]);
+    
+    if ('timedOut' in result && result.timedOut) {
+      timedOut = true;
+      contractLibsResult = { exitCode: 124, stderr: { toString: () => 'Operation timed out' } };
+    } else {
+      contractLibsResult = result;
+    }
+  } catch (err) {
+    contractLibsResult = { exitCode: 1, stderr: { toString: () => String(err) } };
+  }
   
   if (contractLibsResult.exitCode === 0) {
     console.log('   ✅ Contract libraries synced\n');
-  } else if (contractLibsResult.exitCode === 124) {
-    console.log('   ⏭️  Skipped (timed out after 30s)\n');
+  } else if (timedOut) {
+    console.log('   ⏭️  Skipped (timed out after 30s - large repos can be slow)\n');
     console.log('   ℹ️  To initialize manually: git submodule update --init --recursive\n');
   } else {
-<<<<<<< HEAD
-    console.log('   ⚠️  Could not sync - run manually: git submodule update --init --recursive\n');
-=======
     const stderr = ('stderr' in contractLibsResult && contractLibsResult.stderr) 
       ? contractLibsResult.stderr.toString() 
       : '';
     console.log(`   ⚠️  Could not sync: ${stderr.split('\n')[0] || 'unknown error'}\n`);
     console.log('   ℹ️  To initialize manually: git submodule update --init --recursive\n');
->>>>>>> 1e0bf32d
   }
 
   // 2. Setup vendor apps (check access and clone if available)
