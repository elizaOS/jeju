# Dependencies
node_modules/
vendor/*/node_modules/

# Build outputs
dist/
build/
out/
.next/
.turbo/

# Environment (secrets only - never commit)
.env
.env.local
.env.*.local
.env.testnet
.env.mainnet
.env.localnet

# IDE
.vscode/
.idea/
*.swp
*.swo
*~

# OS
.DS_Store
Thumbs.db

# Logs
*.log
npm-debug.log*
logs/

# Test coverage
coverage/

# Temporary files
tmp/
temp/

# Forge/Foundry
packages/contracts/cache/
packages/contracts/out/
packages/contracts/broadcast/
packages/contracts/lib/

# Kurtosis
.kurtosis/

# Generated localnet deployment files (regenerated on each dev run)
packages/contracts/deployments/localnet-complete.json
packages/contracts/deployments/localnet-addresses.json
packages/contracts/deployments/*-1337.json
!packages/contracts/deployments/localnet/
!packages/contracts/deployments/testnet/
!packages/contracts/deployments/mainnet/

# Database files
*.db
*.db-shm
*.db-wal

# Docker
.docker/

# Vendor apps (git submodules - tracked separately)
# Ignore everything in vendor except manifests and integration scripts
vendor/*
!vendor/README.md
!vendor/.gitkeep
!vendor/*/jeju-manifest.json
!vendor/generate-all-integrations.ts
!vendor/verify-integrations.ts
!vendor/run-all-vendor-tests.sh

# Terraform
**/.terraform/
**/.terraform.lock.hcl
*.tfplan
*.tfstate
*.tfstate.*
.terraform.tfstate.lock.info

# Misc
.cache/
.cache-synpress/
.synpress-cache/
vendor/
vendor_examples/
playwright-report/
test-results/
*.backup
*.bak
**/__pycache__/
**/*.cpython-314.pyc

<<<<<<< HEAD
# Private keys - NEVER commit
packages/deployment/.keys/
=======
cache/packages/deployment/.keys/
>>>>>>> a1149de3
<|MERGE_RESOLUTION|>--- conflicted
+++ resolved
@@ -96,9 +96,8 @@
 **/__pycache__/
 **/*.cpython-314.pyc
 
-<<<<<<< HEAD
 # Private keys - NEVER commit
 packages/deployment/.keys/
-=======
-cache/packages/deployment/.keys/
->>>>>>> a1149de3
+
+# Generated documentation
+docs/