#!/usr/bin/env bun
/**
 * @fileoverview Cross-Chain Liquidity Verification Script
 * 
 * Verifies cross-chain interoperability across all supported chains:
 * - Checks OIF contract deployments
 * - Verifies solver liquidity on each chain
 * - Tests cross-chain route connectivity
 * - Validates XLP stake and liquidity
 * 
 * Usage:
 *   bun run scripts/verify-crosschain-liquidity.ts [--network testnet|mainnet]
 */

import { ethers } from 'ethers';
import { Logger } from './shared/logger';
import { readFileSync, existsSync } from 'fs';
import { resolve } from 'path';

const logger = new Logger({ prefix: 'verify-crosschain' });

interface ChainStatus {
  chainId: number;
  name: string;
  connected: boolean;
  oifDeployed: boolean;
  solverLiquidity: bigint;
  activeSolvers: number;
}

<<<<<<< HEAD
=======
interface ChainInfo {
  chainId: number;
  name: string;
  rpcUrl: string;
}
>>>>>>> fb52d29b

const SOLVER_REGISTRY_ABI = [
  'function getStats() view returns (uint256 totalStaked, uint256 totalSlashed, uint256 activeSolvers)',
  'function isSolverActive(address solver) view returns (bool)',
];

const L1_STAKE_MANAGER_ABI = [
  'function getProtocolStats() view returns (uint256 totalStaked, uint256 totalSlashed, uint256 activeXLPs)',
];

// Public RPC URLs for verification
const PUBLIC_RPCS: Record<number, string> = {
  11155111: 'https://ethereum-sepolia-rpc.publicnode.com',
  84532: 'https://sepolia.base.org',
  421614: 'https://sepolia-rollup.arbitrum.io/rpc',
  11155420: 'https://sepolia.optimism.io',
  97: 'https://data-seed-prebsc-1-s1.bnbchain.org:8545',
  420690: 'https://testnet-rpc.jeju.network',
  1: 'https://eth.llamarpc.com',
  8453: 'https://mainnet.base.org',
  42161: 'https://arb1.arbitrum.io/rpc',
  10: 'https://mainnet.optimism.io',
  56: 'https://bsc-dataseed.bnbchain.org',
  420691: 'https://rpc.jeju.network',
};

// Load chain configs from chains.json
function loadChainConfigs(network: 'testnet' | 'mainnet'): ChainInfo[] {
  const chainsPath = resolve(process.cwd(), 'packages/config/chains.json');
  if (!existsSync(chainsPath)) return [];
  
  const chains = JSON.parse(readFileSync(chainsPath, 'utf-8'));
  const networkKey = network === 'testnet' ? 'testnets' : 'mainnets';
  const networkChains = chains[networkKey] || {};
  
  const result: ChainInfo[] = [];
  for (const chain of Object.values(networkChains)) {
    const c = chain as { chainId: number; name: string };
    result.push({
      chainId: c.chainId,
      name: c.name,
      rpcUrl: PUBLIC_RPCS[c.chainId] || '',
    });
  }
  return result;
}

function loadOIFDeployments(network: 'testnet' | 'mainnet') {
  const deploymentsPath = resolve(process.cwd(), `packages/contracts/deployments/oif-${network}.json`);
  if (!existsSync(deploymentsPath)) return { chains: {}, crossChainRoutes: [] };
  return JSON.parse(readFileSync(deploymentsPath, 'utf-8'));
}

function loadEILConfig(network: 'testnet' | 'mainnet') {
  const eilPath = resolve(process.cwd(), 'packages/config/eil.json');
  if (!existsSync(eilPath)) return null;
  const eil = JSON.parse(readFileSync(eilPath, 'utf-8'));
  return eil[network] || null;
}

async function checkChainConnectivity(rpcUrl: string, expectedChainId: number): Promise<boolean> {
  if (!rpcUrl) return false;
  const provider = new ethers.JsonRpcProvider(rpcUrl, undefined, { staticNetwork: true });
  const network = await provider.getNetwork();
  return Number(network.chainId) === expectedChainId;
}

async function checkContractDeployed(rpcUrl: string, address: string): Promise<boolean> {
  if (!address || address === '') return false;
  const provider = new ethers.JsonRpcProvider(rpcUrl, undefined, { staticNetwork: true });
  const code = await provider.getCode(address);
  return code !== '0x' && code.length > 2;
}

async function getOIFStats(
  rpcUrl: string,
  solverRegistryAddr: string
): Promise<{ activeSolvers: number; totalStaked: bigint }> {
  if (!solverRegistryAddr) return { activeSolvers: 0, totalStaked: 0n };
  
  const provider = new ethers.JsonRpcProvider(rpcUrl, undefined, { staticNetwork: true });
  const registry = new ethers.Contract(solverRegistryAddr, SOLVER_REGISTRY_ABI, provider);
  const [totalStaked, , activeSolvers] = await registry.getStats();
  return { activeSolvers: Number(activeSolvers), totalStaked };
}

async function getEILStats(
  l1RpcUrl: string,
  l1StakeManagerAddr: string
): Promise<{ activeXLPs: number; totalStaked: bigint }> {
  if (!l1StakeManagerAddr) return { activeXLPs: 0, totalStaked: 0n };
  
<<<<<<< HEAD
  try {
    const provider = new ethers.JsonRpcProvider(l1RpcUrl);
    const manager = new ethers.Contract(l1StakeManagerAddr, L1_STAKE_MANAGER_ABI, provider);
    const [totalStaked, , activeXLPs] = await manager.getProtocolStats();
    return { activeXLPs: Number(activeXLPs), totalStaked };
  } catch {
    return { activeXLPs: 0, totalStaked: 0n };
  }
}

// eslint-disable-next-line @typescript-eslint/no-unused-vars
async function _verifyCrossChainRoute(
  fromChain: { rpcUrl: string; outputSettler: string },
  toChain: { rpcUrl: string; inputSettler: string },
  testSolver: string
): Promise<{ hasSolvers: boolean; hasLiquidity: boolean }> {
  if (!fromChain.outputSettler || !toChain.inputSettler) {
    return { hasSolvers: false, hasLiquidity: false };
  }
  
  try {
    // Check if output settler has solver liquidity
    const provider = new ethers.JsonRpcProvider(fromChain.rpcUrl);
    const settler = new ethers.Contract(fromChain.outputSettler, OUTPUT_SETTLER_ABI, provider);
    
    if (testSolver) {
      const ethLiquidity = await settler.getSolverETH(testSolver);
      return {
        hasSolvers: true,
        hasLiquidity: ethLiquidity > 0n,
      };
    }
    
    return { hasSolvers: true, hasLiquidity: false };
  } catch {
    return { hasSolvers: false, hasLiquidity: false };
  }
=======
  const provider = new ethers.JsonRpcProvider(l1RpcUrl, undefined, { staticNetwork: true });
  const manager = new ethers.Contract(l1StakeManagerAddr, L1_STAKE_MANAGER_ABI, provider);
  const [totalStaked, , activeXLPs] = await manager.getProtocolStats();
  return { activeXLPs: Number(activeXLPs), totalStaked };
>>>>>>> fb52d29b
}

async function main() {
  const args = process.argv.slice(2);
  const networkArg = args.indexOf('--network');
  const network = networkArg !== -1 ? (args[networkArg + 1] as 'testnet' | 'mainnet') : 'testnet';
  
  console.log('╔════════════════════════════════════════════════════════════════╗');
  console.log('║       Cross-Chain Liquidity Verification                       ║');
  console.log('╚════════════════════════════════════════════════════════════════╝\n');
  
  console.log(`Network: ${network.toUpperCase()}\n`);
  
  // Load configs
  const chainConfigs = loadChainConfigs(network);
  const oifDeployments = loadOIFDeployments(network);
  const eilConfig = loadEILConfig(network);
  
  if (chainConfigs.length === 0) {
    logger.error('No chains configured in packages/config/chains.json');
    process.exit(1);
  }
  
  // Verify each chain
  console.log('═══ Chain Status ═══\n');
  
  const chainStatuses: ChainStatus[] = [];
  
  for (const chain of chainConfigs) {
    const oifChain = oifDeployments.chains?.[chain.chainId.toString()] || {};
    
    let connected = false;
    try {
      connected = await checkChainConnectivity(chain.rpcUrl, chain.chainId);
    } catch {
      connected = false;
    }
    
    let oifDeployed = false;
    if (connected && oifChain.contracts?.solverRegistry) {
      try {
        oifDeployed = await checkContractDeployed(chain.rpcUrl, oifChain.contracts.solverRegistry);
      } catch {
        oifDeployed = false;
      }
    }
    
    let activeSolvers = 0;
    let solverLiquidity = 0n;
    
    if (oifDeployed && oifChain.contracts) {
      try {
        const stats = await getOIFStats(chain.rpcUrl, oifChain.contracts.solverRegistry);
        activeSolvers = stats.activeSolvers;
        solverLiquidity = stats.totalStaked;
      } catch {
        // Stats unavailable
      }
    }
    
    const status: ChainStatus = {
      chainId: chain.chainId,
      name: chain.name,
      connected,
      oifDeployed,
      solverLiquidity,
      activeSolvers,
    };
    
    chainStatuses.push(status);
    
    const connIcon = connected ? '✅' : '❌';
    const oifIcon = oifDeployed ? '✅' : oifChain.status === 'pending' ? '⏳' : '❌';
    
    console.log(`${chain.name} (${chain.chainId})`);
    console.log(`  ${connIcon} RPC: ${connected ? 'Connected' : 'Not reachable'}`);
    console.log(`  ${oifIcon} OIF: ${oifDeployed ? 'Deployed' : oifChain.status || 'Not deployed'}`);
    if (oifDeployed) {
      console.log(`  📊 Solvers: ${activeSolvers} active, ${ethers.formatEther(solverLiquidity)} ETH staked`);
    }
    console.log('');
  }
  
  // Verify EIL (L1 hub)
  console.log('═══ EIL Status (L1 Hub) ═══\n');
  
  if (eilConfig?.hub) {
    const hubRpc = PUBLIC_RPCS[eilConfig.hub.chainId] || '';
    let hubDeployed = false;
    let activeXLPs = 0;
    let totalStaked = 0n;
    
    if (hubRpc && eilConfig.hub.l1StakeManager) {
      try {
        hubDeployed = await checkContractDeployed(hubRpc, eilConfig.hub.l1StakeManager);
        if (hubDeployed) {
          const stats = await getEILStats(hubRpc, eilConfig.hub.l1StakeManager);
          activeXLPs = stats.activeXLPs;
          totalStaked = stats.totalStaked;
        }
      } catch {
        // Stats unavailable
      }
    }
    
    console.log(`L1 Hub: ${eilConfig.hub.name} (${eilConfig.hub.chainId})`);
    console.log(`  ${hubDeployed ? '✅' : '❌'} L1StakeManager: ${hubDeployed ? eilConfig.hub.l1StakeManager : 'Not deployed'}`);
    if (hubDeployed) {
      console.log(`  📊 XLPs: ${activeXLPs} active, ${ethers.formatEther(totalStaked)} ETH staked`);
    }
  } else {
    console.log('  ❌ EIL not configured');
  }
  console.log('');
  
  // Verify cross-chain routes
  console.log('═══ Cross-Chain Routes ═══\n');
  
  const routes = oifDeployments.crossChainRoutes || [];
  let routesReady = 0;
  let routesPartial = 0;
  let routesNotReady = 0;
  
  for (const route of routes) {
    const fromChain = oifDeployments.chains?.[route.from.toString()];
    const toChain = oifDeployments.chains?.[route.to.toString()];
    
    const fromName = fromChain?.name || `Chain ${route.from}`;
    const toName = toChain?.name || `Chain ${route.to}`;
    
    const fromDeployed = fromChain?.status === 'deployed';
    const toDeployed = toChain?.status === 'deployed';
    
    let icon = '❌';
    if (fromDeployed && toDeployed) {
      icon = '✅';
      routesReady++;
    } else if (fromDeployed || toDeployed) {
      icon = '⚠️';
      routesPartial++;
    } else {
      routesNotReady++;
    }
    
    console.log(`${icon} ${fromName} → ${toName}`);
    if (!fromDeployed) console.log(`   ⏳ ${fromName}: OIF not deployed`);
    if (!toDeployed) console.log(`   ⏳ ${toName}: OIF not deployed`);
  }
  
  console.log('');
  
  // Summary
  console.log('═══ Summary ═══\n');
  
  const connectedChains = chainStatuses.filter(c => c.connected).length;
  const deployedChains = chainStatuses.filter(c => c.oifDeployed).length;
  const totalChains = chainStatuses.length;
  
  console.log(`Chains:`);
  console.log(`  Connected: ${connectedChains}/${totalChains}`);
  console.log(`  OIF Deployed: ${deployedChains}/${totalChains}`);
  console.log('');
  
  console.log(`Cross-Chain Routes:`);
  console.log(`  ✅ Ready: ${routesReady}`);
  console.log(`  ⚠️  Partial: ${routesPartial}`);
  console.log(`  ❌ Not Ready: ${routesNotReady}`);
  console.log('');
  
  const totalSolvers = chainStatuses.reduce((sum, c) => sum + c.activeSolvers, 0);
  const totalSolverLiquidity = chainStatuses.reduce((sum, c) => sum + c.solverLiquidity, 0n);
  
  console.log(`Liquidity:`);
  console.log(`  Total Solvers: ${totalSolvers}`);
  console.log(`  Total Solver Stake: ${ethers.formatEther(totalSolverLiquidity)} ETH`);
  console.log('');
  
  // Recommendations
  console.log('═══ Recommendations ═══\n');
  
  const undeployedChains = chainStatuses.filter(c => c.connected && !c.oifDeployed);
  if (undeployedChains.length > 0) {
    console.log('Deploy OIF to:');
    undeployedChains.forEach(c => console.log(`  - ${c.name} (${c.chainId})`));
    console.log('\nRun: bun run scripts/deploy/oif-multichain.ts --all');
    console.log('');
  }
  
  const noSolverChains = chainStatuses.filter(c => c.oifDeployed && c.activeSolvers === 0);
  if (noSolverChains.length > 0) {
    console.log('Register solvers on:');
    noSolverChains.forEach(c => console.log(`  - ${c.name} (${c.chainId})`));
    console.log('\nRun: bun run scripts/register-solver.ts --chain <chainId>');
    console.log('');
  }
  
  if (!eilConfig?.hub?.l1StakeManager) {
    console.log('Deploy EIL:');
    console.log('  - L1StakeManager on L1');
    console.log('  - CrossChainPaymaster on each L2');
    console.log('\nRun: bun run scripts/deploy/eil.ts testnet');
    console.log('');
  }
  
  // Exit code based on readiness
  if (routesReady === 0 && routes.length > 0) {
    console.log('❌ No cross-chain routes are fully operational');
    process.exit(1);
  } else if (routesReady < routes.length / 2) {
    console.log('⚠️ Less than half of routes are operational');
    process.exit(0);
  } else {
    console.log('✅ Cross-chain infrastructure is operational');
    process.exit(0);
  }
}

main().catch(err => {
  logger.error(`Verification failed: ${err.message}`);
  process.exit(1);
});<|MERGE_RESOLUTION|>--- conflicted
+++ resolved
@@ -28,14 +28,11 @@
   activeSolvers: number;
 }
 
-<<<<<<< HEAD
-=======
 interface ChainInfo {
   chainId: number;
   name: string;
   rpcUrl: string;
 }
->>>>>>> fb52d29b
 
 const SOLVER_REGISTRY_ABI = [
   'function getStats() view returns (uint256 totalStaked, uint256 totalSlashed, uint256 activeSolvers)',
@@ -128,50 +125,10 @@
 ): Promise<{ activeXLPs: number; totalStaked: bigint }> {
   if (!l1StakeManagerAddr) return { activeXLPs: 0, totalStaked: 0n };
   
-<<<<<<< HEAD
-  try {
-    const provider = new ethers.JsonRpcProvider(l1RpcUrl);
-    const manager = new ethers.Contract(l1StakeManagerAddr, L1_STAKE_MANAGER_ABI, provider);
-    const [totalStaked, , activeXLPs] = await manager.getProtocolStats();
-    return { activeXLPs: Number(activeXLPs), totalStaked };
-  } catch {
-    return { activeXLPs: 0, totalStaked: 0n };
-  }
-}
-
-// eslint-disable-next-line @typescript-eslint/no-unused-vars
-async function _verifyCrossChainRoute(
-  fromChain: { rpcUrl: string; outputSettler: string },
-  toChain: { rpcUrl: string; inputSettler: string },
-  testSolver: string
-): Promise<{ hasSolvers: boolean; hasLiquidity: boolean }> {
-  if (!fromChain.outputSettler || !toChain.inputSettler) {
-    return { hasSolvers: false, hasLiquidity: false };
-  }
-  
-  try {
-    // Check if output settler has solver liquidity
-    const provider = new ethers.JsonRpcProvider(fromChain.rpcUrl);
-    const settler = new ethers.Contract(fromChain.outputSettler, OUTPUT_SETTLER_ABI, provider);
-    
-    if (testSolver) {
-      const ethLiquidity = await settler.getSolverETH(testSolver);
-      return {
-        hasSolvers: true,
-        hasLiquidity: ethLiquidity > 0n,
-      };
-    }
-    
-    return { hasSolvers: true, hasLiquidity: false };
-  } catch {
-    return { hasSolvers: false, hasLiquidity: false };
-  }
-=======
   const provider = new ethers.JsonRpcProvider(l1RpcUrl, undefined, { staticNetwork: true });
   const manager = new ethers.Contract(l1StakeManagerAddr, L1_STAKE_MANAGER_ABI, provider);
   const [totalStaked, , activeXLPs] = await manager.getProtocolStats();
   return { activeXLPs: Number(activeXLPs), totalStaked };
->>>>>>> fb52d29b
 }
 
 async function main() {
